--- conflicted
+++ resolved
@@ -3,13 +3,8 @@
 import json
 import ifcopenshell
 import concurrent.futures
-<<<<<<< HEAD
 import sqlite3
 import functools
-=======
-import re
-import sqlite3
->>>>>>> 39add945
 
 from assembly_viewer import AssemblyViewerWindow
 
@@ -22,6 +17,7 @@
 
 CONFIG_PATH = os.path.join(os.path.dirname(__file__), "config.json")
 # TODO: When exporting assemblies, get all geometry including openings and materials
+# TODO: Implement SQLite for better performance with large ifc files
 # TODO: Implement SQLite for better performance with large ifc files
 
 class _UpdateFilterEvent(QEvent):
@@ -306,13 +302,7 @@
         QApplication.clipboard().setText("\t".join(row_text))
  
     def load_ifc(self, file_path):
-<<<<<<< HEAD
         self.setWindowTitle(os.path.basename(file_path))
-=======
-        self.setWindowTitle(file_path)
-
-            
->>>>>>> 39add945
         try:
             self.ifc_model = ifcopenshell.open(file_path)
             self.file_path = file_path
